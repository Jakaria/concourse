#### <sub><sup><a name="v550-note-1" href="#v550-note-1">:link:</a></sup></sub> feature

* There is a new [container placement strategy](https://concourse-ci.org/container-placement.html), `limit-active-tasks`. If you specify this strategy, the cluster will maintain a counter of the number of task containers currently running on each worker. Whenever it is time to run a new container, when this strategy is in use, the worker with the fewest active tasks containers will be chosen to run it.
  There is also an optional 'max active tasks per worker' configuration. If this is set to a positive integer, you will see the following behaviour: If all workers are at their active task limit, you will see the message `All workers are busy at the moment, please stand-by.` and the scheduler will re-try a minute later. This pattern will repeat each minute indefinitely, until a worker is available.
  Thanks to @aledeganopix4d for all their hard work on this feature! #4118, #4148, #4208, #4277, #4142, #4221, #4293, #4161, #4315

#### <sub><sup><a name="v550-note-2" href="#v550-note-2">:link:</a></sup></sub> feature

* We have changed our release notes flow! Now, contributors can add draft release notes right in their PRs, by modifying the `release-notes/latest.md` file in the `concourse/concourse` repo #4312.

#### <sub><sup><a name="v550-note-3" href="#v550-note-3">:link:</a></sup></sub> feature

* In the past, [admins](https://concourse-ci.org/user-roles.html#concourse-admin) (owners of the `main` team) had permission to modify the auth configuration for other teams in the same cluster. Now, admins also have full control over pipelines, jobs, resources, builds, etc for all teams. Using `fly`, they can log in to any team on the cluster as though they are an owner #4238, #4273.

#### <sub><sup><a name="v550-note-4" href="#v550-note-4">:link:</a></sup></sub> feature
* We noticed after #4058 (where build steps are collapsed by default) that it wasn't very easy to see failing steps.
  Now a failing step has a red border around its header, an erroring step has an orange border, and a running step has a yellow border. #4164, #4250

#### <sub><sup><a name="v550-note-5" href="#v550-note-5">:link:</a></sup></sub> feature

* On particularly busy clusters, users have observed [metrics events](https://github.com/concourse/concourse/issues/3674) [being dropped](https://github.com/concourse/concourse/issues/3769) due to a full queue #3937. @rudolfv added a configurable buffer size for metrics emission, regardless of your configured emitter. This should allow operators to trade memory pressure on the web nodes for reliability of metric transmission.

#### <sub><sup><a name="v550-note-6" href="#v550-note-6">:link:</a></sup></sub> feature

* @rudolfv also added some features for the special case of InfluxDB metrics. To decrease the request load on InfluxDB, you can configure the number of events to batch into a single InfluxDB request, or you can specify a hardcoded interval at which to emit events, regardless of how many have accumulated #3937.

#### <sub><sup><a name="v550-note-4264" href="#v550-note-4264">:link:</a></sup></sub> fix

* When using the overlay volume driver, you would have to be cautious about preserving your mount table. If it had been cleared, you're volumes would appear empty. Baggageclaim now has the capability to recover missing mounts when the process restarts. #4264

#### <sub><sup><a name="v550-note-7" href="#v550-note-7">:link:</a></sup></sub> fix

* @evanchaoli improved `fly` - when outputting sample commands to the terminal, the CLI is aware of the path from which it is being executed #4284.

#### <sub><sup><a name="v550-note-8" href="#v550-note-8">:link:</a></sup></sub> fix

* The web UI used to [silently break](https://github.com/concourse/concourse/issues/3141) when your token (which includes a potentially-long JSON-encoded string detailing all the teams you are part of and what roles you have on them) was longer than the size of a single cookie (4096 bytes on most browsers!). This limit has been increased 15-fold, which should unblock most users on clusters with a lot of teams #4280.

#### <sub><sup><a name="v550-note-9" href="#v550-note-9">:link:</a></sup></sub> fix

* For the past few releases, the web nodes have allowed themselves to make up to 64 parallel connections to the database, to allow for parallelizing work like GC and scheduling within a single node. @ebilling has configured the web node's tolerance for idle connections to be more lenient: If a node has been using more than 32 of its available connections, up to 32 connections will be allowed to stay idly open. Anecdotally, CPU savings (resulting from less opening/closing of connections) of up to 30% have been observed on web nodes because of this change. Furthermore, the total max connection pool size has been made configurable - this should allow operators to avoid overloading the max connection limit on the database side #4232.

#### <sub><sup><a name="v550-note-10" href="#v550-note-10">:link:</a></sup></sub> fix

* @josecv found and fixed a subtle bug where, if you had a [`try`](https://concourse-ci.org/try-step.html) step and you aborted while the hooked step was running, your whole web node would [crash](https://github.com/concourse/concourse/issues/3989)! Good catch #4252.

#### <sub><sup><a name="v550-note-11" href="#v550-note-11">:link:</a></sup></sub> fix

* @aledeganopix4d fixed an [issue](https://github.com/concourse/concourse/issues/4180) where the logs for a Windows or Darwin worker get populated with irrelevant error messages #4167.

#### <sub><sup><a name="v550-note-12" href="#v550-note-12">:link:</a></sup></sub> feature

* @nazrhom improved the output of `fly targets` to show an error message in the table if your token for a given target is invalid #4181, #4228.

#### <sub><sup><a name="v550-note-13" href="#v550-note-13">:link:</a></sup></sub> fix

* Since introducing [Zstandard compression for volume streaming](https://github.com/concourse/concourse/releases#v540-note-1), we noticed a [new class of baggageclaim errors](https://github.com/concourse/retryhttp/issues/8) saying `http: unexpected EOF reading trailer` cropping up in our own CI environment, so we updated our http clients to retry requests on this error #4233.

#### <sub><sup><a name="v550-note-14" href="#v550-note-14">:link:</a></sup></sub> feature

* Concourse admins can now run [`fly active-users`](https://concourse-ci.org/managing-teams.html#fly-active-users) and get a summary of all the users on the cluster, filtering by their last login time (the last 2 months by default) #4096.

#### <sub><sup><a name="v550-note-15" href="#v550-note-15">:link:</a></sup></sub> feature

* @SimonXming fixed up the [worker containers](https://concourse-ci.org/metrics.html#worker%20containers) and [worker volumes](https://concourse-ci.org/metrics.html#worker%20volumes) metrics to include metadata for the tag(s) on the worker and/or the team the worker belongs to (if any) #3037.

#### <sub><sup><a name="v550-note-16" href="#v550-note-16">:link:</a></sup></sub> fix

* Since the [pipeline-operator](https://concourse-ci.org/user-roles.html#team-pipeline-operator-role) role was introduced in [v5.2.0](https://github.com/concourse/concourse/releases#v520-note-3), the tag that appears on the dashboard pages has been improperly formatted. Thanks to @paroxp for noticing and fixing this #4170.

#### <sub><sup><a name="v550-note-17" href="#v550-note-17">:link:</a></sup></sub> fix

* Thanks to @osis for noticing that the [sidebar becomes unclickable](https://github.com/concourse/concourse/issues/4190) when viewing a build for which you are unauthorized to see the logs, and fixing it too! #4201

#### <sub><sup><a name="v550-note-18" href="#v550-note-18">:link:</a></sup></sub> feature, breaking

* Now requests from the web nodes to the garden servers inside workers (i.e. when creating containers) will time out after 5 minutes. This means that if you have a lot of latency or your garden servers are slow, _your builds and/or resource checks will start to fail_. In general, we have found that failing earlier in cases like this is preferable to hanging forever or failing silently #4137.

#### <sub><sup><a name="v550-note-19" href="#v550-note-19">:link:</a></sup></sub> feature

* Fly has the ability to [autocomplete](https://concourse-ci.org/fly.html#fly-completion) certain configurations for certain shells. @cappyzawa added some more, allowing team and worker names to be autocompleted in fly commands #4087.

#### <sub><sup><a name="v550-note-20" href="#v550-note-20">:link:</a></sup></sub> fix

* The `get-team` command for fly will now take `team-name` as an argument for the team name instead of just `team`. Thanks to @cappyzawa for finding this inconsistency! #4086

#### <sub><sup><a name="v550-note-21" href="#v550-note-21">:link:</a></sup></sub> feature

* @brunocous added an option to skip SSL verification for the git driver on the [semver-resource](https://github.com/concourse/semver-resource) concourse/semver-resource#97.

#### <sub><sup><a name="v550-note-22" href="#v550-note-22">:link:</a></sup></sub> feature

* @mgsolid added a [`pre_without_version`](https://github.com/concourse/semver-resource#parameters) param to the `get` and `put` steps associated to the semver resource. This allows for notating pre-releases without an associated "RC number" (like the `-SNAPSHOT` suffix often seen on pre-release builds managed by Maven) concourse/semver-resource#94.

#### <sub><sup><a name="v550-note-23" href="#v550-note-23">:link:</a></sup></sub> feature

* A [`depth`](https://github.com/concourse/pool-resource#parameters) parameter was added by @maryamklabib to the `get` steps associated with the pool resource. This allows you to get a specified number of commits when fetching a repository concourse/pool-resource#50.

#### <sub><sup><a name="v550-note-24" href="#v550-note-24">:link:</a></sup></sub> feature

* @ThePhilderbeast added proxy support to the Github release resource concourse/github-release-resource#84.

#### <sub><sup><a name="v550-note-25" href="#v550-note-25">:link:</a></sup></sub> feature

* The number of assets listed per release was raised by @oppegard from 30 to 100 on the Github release resource. This will hopefully prevent most issues where the resource would not have the full list of assets to download concourse/github-release-resource#85.

#### <sub><sup><a name="v550-note-26" href="#v550-note-26">:link:</a></sup></sub> feature

* @dprotaso added annotated tag support to the Github release resource concourse/github-release-resource#88, where previously only lightweight tags were supported.

#### <sub><sup><a name="v550-note-27" href="#v550-note-27">:link:</a></sup></sub> feature

* The `evolve` extension has been added to the Mercurial resource by @xavierzwirtz concourse/hg-resource#12.

#### <sub><sup><a name="v550-note-28" href="#v550-note-28">:link:</a></sup></sub> fix

* @xavierzwirtz also fixed `hg.pull` by passing the `sourceUri` in the Mercurial resource. This could fix some issues where Mercurial wasn't saving the full uri in the `hgrc` file concourse/hg-resource#13.

#### <sub><sup><a name="v550-note-29" href="#v550-note-29">:link:</a></sup></sub> fix

* Scrollbars have been given a touch of the Concourse design language. It should no longer use browser defaults. #4355

<<<<<<< HEAD
#### <sub><sup><a name="v550-note-30" href="#v550-note-30">:link:</a></sup></sub> feature

* Build step headers are now sticky, staying at the top of the body on the build page instead of scrolling out of sight as you navigate long logs. This should make it easier to keep track of which step you're inspecting in complicated jobs. #4230
=======
#### <sub><sup><a name="v550-note-4375" href="#v550-note-4375">:link:</a></sup></sub> fix

* Fixed a (probably-long-standing) issue where the pipelines in the sidebar could [randomly rearrange](https://github.com/concourse/concourse/issues/4346) #4375.
>>>>>>> 4793dee9
<|MERGE_RESOLUTION|>--- conflicted
+++ resolved
@@ -120,12 +120,10 @@
 
 * Scrollbars have been given a touch of the Concourse design language. It should no longer use browser defaults. #4355
 
-<<<<<<< HEAD
 #### <sub><sup><a name="v550-note-30" href="#v550-note-30">:link:</a></sup></sub> feature
 
 * Build step headers are now sticky, staying at the top of the body on the build page instead of scrolling out of sight as you navigate long logs. This should make it easier to keep track of which step you're inspecting in complicated jobs. #4230
-=======
+
 #### <sub><sup><a name="v550-note-4375" href="#v550-note-4375">:link:</a></sup></sub> fix
 
-* Fixed a (probably-long-standing) issue where the pipelines in the sidebar could [randomly rearrange](https://github.com/concourse/concourse/issues/4346) #4375.
->>>>>>> 4793dee9
+* Fixed a (probably-long-standing) issue where the pipelines in the sidebar could [randomly rearrange](https://github.com/concourse/concourse/issues/4346) #4375.