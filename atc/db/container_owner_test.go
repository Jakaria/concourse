package db_test

import (
	"time"

	sq "github.com/Masterminds/squirrel"
	"github.com/concourse/concourse/atc"
	"github.com/concourse/concourse/atc/creds"
	"github.com/concourse/concourse/atc/db"

	. "github.com/onsi/ginkgo"
	. "github.com/onsi/gomega"
)

var _ = Describe("ContainerOwner", func() {
	Describe("ResourceConfigCheckSessionContainerOwner", func() {
		var (
			worker db.Worker

			owner         db.ContainerOwner
			ownerExpiries db.ContainerOwnerExpiries
			found         bool

			resourceConfig db.ResourceConfig
		)

		ownerExpiries = db.ContainerOwnerExpiries{
			GraceTime: 1 * time.Minute,
			Min:       5 * time.Minute,
			Max:       5 * time.Minute,
		}

		BeforeEach(func() {
			workerPayload := atc.Worker{
				ResourceTypes:   []atc.WorkerResourceType{defaultWorkerResourceType},
				Name:            "resource-config-check-session-worker",
				GardenAddr:      "1.2.3.4:7778",
				BaggageclaimURL: "5.6.7.8:7879",
			}

			var err error
			worker, err = workerFactory.SaveWorker(workerPayload, 0)
			Expect(err).NotTo(HaveOccurred())

			resourceConfig, err = resourceConfigFactory.FindOrCreateResourceConfig(logger,
				defaultWorkerResourceType.Type,
				atc.Source{
					"some-type": "source",
				},
				creds.VersionedResourceTypes{},
			)
			Expect(err).ToNot(HaveOccurred())
		})

		JustBeforeEach(func() {
			owner = db.NewResourceConfigCheckSessionContainerOwner(
<<<<<<< HEAD
				resourceConfigCheckSession,
=======
				resourceConfig,
				ownerExpiries,
>>>>>>> 0cba188c
			)
		})

		Describe("Find/Create", func() {
			var foundColumns sq.Eq

			JustBeforeEach(func() {
				var err error
				foundColumns, found, err = owner.Find(dbConn)
				Expect(err).ToNot(HaveOccurred())
			})

			Context("when a resource config exists", func() {
				var createdColumns map[string]interface{}

				BeforeEach(func() {
					existingOwner := db.NewResourceConfigCheckSessionContainerOwner(
<<<<<<< HEAD
						resourceConfigCheckSession,
=======
						resourceConfig,
						ownerExpiries,
					)

					tx, err := dbConn.Begin()
					Expect(err).ToNot(HaveOccurred())

					createdColumns, err = existingOwner.Create(tx, worker.Name())
					Expect(err).ToNot(HaveOccurred())
					Expect(createdColumns).ToNot(BeEmpty())

					Expect(tx.Commit()).To(Succeed())
				})

				It("finds the resource config check session", func() {
					Expect(foundColumns).To(HaveLen(1))
					Expect(foundColumns["resource_config_check_session_id"]).To(ConsistOf(createdColumns["resource_config_check_session_id"]))
					Expect(found).To(BeTrue())
				})
			})

			Context("when there are multiple resource config check sessions", func() {
				var createdColumns, createdColumns2 map[string]interface{}

				BeforeEach(func() {
					existingOwner := db.NewResourceConfigCheckSessionContainerOwner(
						resourceConfig,
						ownerExpiries,
>>>>>>> 0cba188c
					)

					tx, err := dbConn.Begin()
					Expect(err).ToNot(HaveOccurred())

					createdColumns, err = existingOwner.Create(tx, worker.Name())
					Expect(err).ToNot(HaveOccurred())
					Expect(createdColumns).ToNot(BeEmpty())

					createdColumns2, err = existingOwner.Create(tx, defaultWorker.Name())
					Expect(err).ToNot(HaveOccurred())
					Expect(createdColumns).ToNot(BeEmpty())

					Expect(tx.Commit()).To(Succeed())
				})

				It("finds both resource config check sessions", func() {
					Expect(foundColumns).To(HaveLen(1))
					Expect(foundColumns["resource_config_check_session_id"]).To(ConsistOf(createdColumns["resource_config_check_session_id"], createdColumns2["resource_config_check_session_id"]))
					Expect(found).To(BeTrue())
				})
			})

			Context("when a resource config check session doesn't exist", func() {
				It("doesn't find a resource config check session", func() {
					Expect(found).To(BeFalse())
				})
			})
		})
	})
})<|MERGE_RESOLUTION|>--- conflicted
+++ resolved
@@ -54,12 +54,8 @@
 
 		JustBeforeEach(func() {
 			owner = db.NewResourceConfigCheckSessionContainerOwner(
-<<<<<<< HEAD
-				resourceConfigCheckSession,
-=======
 				resourceConfig,
 				ownerExpiries,
->>>>>>> 0cba188c
 			)
 		})
 
@@ -77,9 +73,6 @@
 
 				BeforeEach(func() {
 					existingOwner := db.NewResourceConfigCheckSessionContainerOwner(
-<<<<<<< HEAD
-						resourceConfigCheckSession,
-=======
 						resourceConfig,
 						ownerExpiries,
 					)
@@ -108,7 +101,6 @@
 					existingOwner := db.NewResourceConfigCheckSessionContainerOwner(
 						resourceConfig,
 						ownerExpiries,
->>>>>>> 0cba188c
 					)
 
 					tx, err := dbConn.Begin()
