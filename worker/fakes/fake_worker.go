--- conflicted
+++ resolved
@@ -21,11 +21,7 @@
 		result1 worker.Container
 		result2 error
 	}
-<<<<<<< HEAD
-	FindContainerForIdentifierStub        func(worker.Identifier) (worker.Container, bool, error)
-=======
-	FindContainerForIdentifierStub        func(lager.Logger, worker.Identifier) (worker.Container, error)
->>>>>>> f06b12d1
+	FindContainerForIdentifierStub        func(lager.Logger, worker.Identifier) (worker.Container, bool, error)
 	findContainerForIdentifierMutex       sync.RWMutex
 	findContainerForIdentifierArgsForCall []struct {
 		arg1 lager.Logger
@@ -33,44 +29,19 @@
 	}
 	findContainerForIdentifierReturns struct {
 		result1 worker.Container
-<<<<<<< HEAD
-		result2 bool
-		result3 error
-	}
-	LookupContainerStub        func(handle string) (worker.Container, bool, error)
+		result2 bool
+		result3 error
+	}
+	LookupContainerStub        func(lager.Logger, string) (worker.Container, bool, error)
 	lookupContainerMutex       sync.RWMutex
 	lookupContainerArgsForCall []struct {
-		handle string
-=======
-		result2 error
-	}
-	FindContainersForIdentifierStub        func(lager.Logger, worker.Identifier) ([]worker.Container, error)
-	findContainersForIdentifierMutex       sync.RWMutex
-	findContainersForIdentifierArgsForCall []struct {
-		arg1 lager.Logger
-		arg2 worker.Identifier
-	}
-	findContainersForIdentifierReturns struct {
-		result1 []worker.Container
-		result2 error
-	}
-	LookupContainerStub        func(lager.Logger, string) (worker.Container, error)
-	lookupContainerMutex       sync.RWMutex
-	lookupContainerArgsForCall []struct {
 		arg1 lager.Logger
 		arg2 string
->>>>>>> f06b12d1
 	}
 	lookupContainerReturns struct {
 		result1 worker.Container
 		result2 bool
 		result3 error
-	}
-	NameStub        func() string
-	nameMutex       sync.RWMutex
-	nameArgsForCall []struct{}
-	nameReturns     struct {
-		result1 string
 	}
 	SatisfyingStub        func(worker.WorkerSpec) (worker.Worker, error)
 	satisfyingMutex       sync.RWMutex
@@ -137,11 +108,7 @@
 	}{result1, result2}
 }
 
-<<<<<<< HEAD
-func (fake *FakeWorker) FindContainerForIdentifier(arg1 worker.Identifier) (worker.Container, bool, error) {
-=======
-func (fake *FakeWorker) FindContainerForIdentifier(arg1 lager.Logger, arg2 worker.Identifier) (worker.Container, error) {
->>>>>>> f06b12d1
+func (fake *FakeWorker) FindContainerForIdentifier(arg1 lager.Logger, arg2 worker.Identifier) (worker.Container, bool, error) {
 	fake.findContainerForIdentifierMutex.Lock()
 	fake.findContainerForIdentifierArgsForCall = append(fake.findContainerForIdentifierArgsForCall, struct {
 		arg1 lager.Logger
@@ -171,60 +138,12 @@
 	fake.FindContainerForIdentifierStub = nil
 	fake.findContainerForIdentifierReturns = struct {
 		result1 worker.Container
-<<<<<<< HEAD
 		result2 bool
 		result3 error
 	}{result1, result2, result3}
 }
 
-func (fake *FakeWorker) LookupContainer(handle string) (worker.Container, bool, error) {
-	fake.lookupContainerMutex.Lock()
-	fake.lookupContainerArgsForCall = append(fake.lookupContainerArgsForCall, struct {
-		handle string
-	}{handle})
-	fake.lookupContainerMutex.Unlock()
-	if fake.LookupContainerStub != nil {
-		return fake.LookupContainerStub(handle)
-=======
-		result2 error
-	}{result1, result2}
-}
-
-func (fake *FakeWorker) FindContainersForIdentifier(arg1 lager.Logger, arg2 worker.Identifier) ([]worker.Container, error) {
-	fake.findContainersForIdentifierMutex.Lock()
-	fake.findContainersForIdentifierArgsForCall = append(fake.findContainersForIdentifierArgsForCall, struct {
-		arg1 lager.Logger
-		arg2 worker.Identifier
-	}{arg1, arg2})
-	fake.findContainersForIdentifierMutex.Unlock()
-	if fake.FindContainersForIdentifierStub != nil {
-		return fake.FindContainersForIdentifierStub(arg1, arg2)
-	} else {
-		return fake.findContainersForIdentifierReturns.result1, fake.findContainersForIdentifierReturns.result2
-	}
-}
-
-func (fake *FakeWorker) FindContainersForIdentifierCallCount() int {
-	fake.findContainersForIdentifierMutex.RLock()
-	defer fake.findContainersForIdentifierMutex.RUnlock()
-	return len(fake.findContainersForIdentifierArgsForCall)
-}
-
-func (fake *FakeWorker) FindContainersForIdentifierArgsForCall(i int) (lager.Logger, worker.Identifier) {
-	fake.findContainersForIdentifierMutex.RLock()
-	defer fake.findContainersForIdentifierMutex.RUnlock()
-	return fake.findContainersForIdentifierArgsForCall[i].arg1, fake.findContainersForIdentifierArgsForCall[i].arg2
-}
-
-func (fake *FakeWorker) FindContainersForIdentifierReturns(result1 []worker.Container, result2 error) {
-	fake.FindContainersForIdentifierStub = nil
-	fake.findContainersForIdentifierReturns = struct {
-		result1 []worker.Container
-		result2 error
-	}{result1, result2}
-}
-
-func (fake *FakeWorker) LookupContainer(arg1 lager.Logger, arg2 string) (worker.Container, error) {
+func (fake *FakeWorker) LookupContainer(arg1 lager.Logger, arg2 string) (worker.Container, bool, error) {
 	fake.lookupContainerMutex.Lock()
 	fake.lookupContainerArgsForCall = append(fake.lookupContainerArgsForCall, struct {
 		arg1 lager.Logger
@@ -233,7 +152,6 @@
 	fake.lookupContainerMutex.Unlock()
 	if fake.LookupContainerStub != nil {
 		return fake.LookupContainerStub(arg1, arg2)
->>>>>>> f06b12d1
 	} else {
 		return fake.lookupContainerReturns.result1, fake.lookupContainerReturns.result2, fake.lookupContainerReturns.result3
 	}
@@ -248,11 +166,7 @@
 func (fake *FakeWorker) LookupContainerArgsForCall(i int) (lager.Logger, string) {
 	fake.lookupContainerMutex.RLock()
 	defer fake.lookupContainerMutex.RUnlock()
-<<<<<<< HEAD
-	return fake.lookupContainerArgsForCall[i].handle
-=======
 	return fake.lookupContainerArgsForCall[i].arg1, fake.lookupContainerArgsForCall[i].arg2
->>>>>>> f06b12d1
 }
 
 func (fake *FakeWorker) LookupContainerReturns(result1 worker.Container, result2 bool, result3 error) {
@@ -262,30 +176,6 @@
 		result2 bool
 		result3 error
 	}{result1, result2, result3}
-}
-
-func (fake *FakeWorker) Name() string {
-	fake.nameMutex.Lock()
-	fake.nameArgsForCall = append(fake.nameArgsForCall, struct{}{})
-	fake.nameMutex.Unlock()
-	if fake.NameStub != nil {
-		return fake.NameStub()
-	} else {
-		return fake.nameReturns.result1
-	}
-}
-
-func (fake *FakeWorker) NameCallCount() int {
-	fake.nameMutex.RLock()
-	defer fake.nameMutex.RUnlock()
-	return len(fake.nameArgsForCall)
-}
-
-func (fake *FakeWorker) NameReturns(result1 string) {
-	fake.NameStub = nil
-	fake.nameReturns = struct {
-		result1 string
-	}{result1}
 }
 
 func (fake *FakeWorker) Satisfying(arg1 worker.WorkerSpec) (worker.Worker, error) {
