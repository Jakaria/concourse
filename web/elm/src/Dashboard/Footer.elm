--- conflicted
+++ resolved
@@ -1,70 +1,25 @@
-<<<<<<< HEAD
-module Dashboard.Footer exposing (showFooter, tick, toggleHelp, view)
-=======
-module Dashboard.Footer exposing (Model, handleDelivery, view)
->>>>>>> b632775b
+module Dashboard.Footer exposing (handleDelivery, view)
 
 import Concourse.Cli as Cli
 import Concourse.PipelineStatus as PipelineStatus exposing (PipelineStatus(..))
-import Dashboard.Models exposing (FooterModel, Group)
+import Dashboard.Group.Models exposing (Group)
+import Dashboard.Models exposing (FooterModel)
 import Dashboard.Styles as Styles
-import Effects
 import Html exposing (Html)
 import Html.Attributes exposing (attribute, class, href, id, style)
 import Html.Events exposing (onMouseEnter, onMouseLeave)
+import Message.Effects as Effects
 import Message.Message exposing (Hoverable(..), Message(..))
+import Message.Subscription exposing (Delivery(..), Interval(..))
 import Routes
 import ScreenSize
-import Subscription exposing (Delivery(..), Interval(..))
 import TopBar.Model exposing (Dropdown(..))
-
-
-<<<<<<< HEAD
-showFooter : FooterModel r -> FooterModel r
-showFooter model =
-    { model | hideFooter = False, hideFooterCounter = 0 }
-
-
-tick : FooterModel r -> FooterModel r
-tick model =
-    if model.hideFooterCounter > 4 then
-        { model | hideFooter = True }
-
-    else
-        { model | hideFooterCounter = model.hideFooterCounter + 1 }
-
-
-toggleHelp : FooterModel r -> FooterModel r
-toggleHelp model =
-    { model | showHelp = not (hideHelp model || model.showHelp) }
-
-
-hideHelp : { a | groups : List Group } -> Bool
-hideHelp { groups } =
-    List.isEmpty (groups |> List.concatMap .pipelines)
-
-
-view : FooterModel r -> List (Html Message)
-=======
-type alias Model r =
-    { r
-        | hideFooter : Bool
-        , hideFooterCounter : Int
-        , showHelp : Bool
-        , groups : List Group
-        , hoveredCliIcon : Maybe Cli.Cli
-        , screenSize : ScreenSize.ScreenSize
-        , version : String
-        , route : Routes.Route
-        , shiftDown : Bool
-        , dropdown : Dropdown
-    }
 
 
 handleDelivery :
     Delivery
-    -> ( Model r, List Effects.Effect )
-    -> ( Model r, List Effects.Effect )
+    -> ( FooterModel r, List Effects.Effect )
+    -> ( FooterModel r, List Effects.Effect )
 handleDelivery delivery ( model, effects ) =
     case delivery of
         KeyDown keyCode ->
@@ -111,8 +66,7 @@
             ( model, effects )
 
 
-view : Model r -> Html Msg
->>>>>>> b632775b
+view : FooterModel r -> Html Message
 view model =
     if model.showHelp then
         keyboardHelp
@@ -183,11 +137,7 @@
         , screenSize : ScreenSize.ScreenSize
         , route : Routes.Route
     }
-<<<<<<< HEAD
-    -> List (Html Message)
-=======
-    -> Html Msg
->>>>>>> b632775b
+    -> Html Message
 legend model =
     if hideLegend model then
         Html.text ""
@@ -219,17 +169,10 @@
 
 
 concourseInfo :
-<<<<<<< HEAD
     { a | version : String, hovered : Maybe Hoverable }
-    -> List (Html Message)
+    -> Html Message
 concourseInfo { version, hovered } =
-    [ Html.div [ id "concourse-info", style Styles.info ]
-=======
-    { a | version : String, hoveredCliIcon : Maybe Cli.Cli }
-    -> Html Msg
-concourseInfo { version, hoveredCliIcon } =
     Html.div [ id "concourse-info", style Styles.info ]
->>>>>>> b632775b
         [ Html.div [ style Styles.infoItem ]
             [ Html.text <| "version: v" ++ version ]
         , Html.div [ style Styles.infoItem ] <|
