module Job.Msgs exposing (Hoverable(..), Msg(..))

<<<<<<< HEAD
import NewTopBar.Msgs
=======
import Routes
>>>>>>> 77eeea1d
import Time exposing (Time)


type Msg
    = TriggerBuild
    | TogglePaused
    | NavTo Routes.Route
    | SubscriptionTick Time
    | Hover Hoverable
    | ClockTick Time
    | FromTopBar NewTopBar.Msgs.Msg


type Hoverable
    = Toggle
    | Trigger
    | PreviousPage
    | NextPage
    | None<|MERGE_RESOLUTION|>--- conflicted
+++ resolved
@@ -1,10 +1,7 @@
 module Job.Msgs exposing (Hoverable(..), Msg(..))
 
-<<<<<<< HEAD
 import NewTopBar.Msgs
-=======
 import Routes
->>>>>>> 77eeea1d
 import Time exposing (Time)
 
 
