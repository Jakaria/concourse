module Resource exposing
    ( Flags
    , changeToResource
    , getUpdateMessage
    , handleCallback
    , init
    , subscriptions
    , update
    , view
    , viewPinButton
    , viewVersionBody
    , viewVersionHeader
    )

import Build.Models
import Callback exposing (Callback(..))
import Colors
import Concourse
import Concourse.BuildStatus
import Concourse.Pagination
    exposing
        ( Page
        , Paginated
        , Pagination
        , chevron
        , chevronContainer
        , equal
        )
import Css
import Date exposing (Date)
import Date.Format
import Dict
import DictView
import Duration exposing (Duration)
import Effects exposing (Effect(..), runEffect, setTitle)
import Html as UnstyledHtml
import Html.Attributes
import Html.Styled as Html exposing (Html)
import Html.Styled.Attributes
    exposing
        ( attribute
        , class
        , css
        , href
        , id
        , placeholder
        , style
        , title
        , value
        )
import Html.Styled.Events
    exposing
        ( onBlur
        , onClick
        , onFocus
        , onInput
        , onMouseEnter
        , onMouseLeave
        , onMouseOut
        , onMouseOver
        )
import Http
import Keycodes
import List.Extra
import Maybe.Extra as ME
import NewTopBar.Model
import NewTopBar.Styles
import NewestTopBar
import Pinned exposing (ResourcePinState(..), VersionPinState(..))
import Resource.Models as Models exposing (Model)
import Resource.Msgs exposing (Msg(..))
import Resource.Styles
import Routes
import Spinner
import StrictEvents
import Subscription exposing (Subscription(..))
import Time exposing (Time)
import UpdateMsg exposing (UpdateMsg)
import UserState exposing (UserState(..))


type alias Flags =
    { teamName : String
    , pipelineName : String
    , resourceName : String
    , paging : Maybe Concourse.Pagination.Page
    , csrfToken : String
    }


init : Flags -> ( Model, List Effect )
init flags =
    let
        resourceId =
            { teamName = flags.teamName
            , pipelineName = flags.pipelineName
            , resourceName = flags.resourceName
            }

<<<<<<< HEAD
        ( topBar, topBarEffects ) =
            NewestTopBar.init { route = Routes.Resource flags.teamName flags.pipelineName flags.resourceName Nothing }

        model =
            { resourceIdentifier = resourceId
            , pageStatus = Err Models.Empty
            , teamName = flags.teamName
            , pipelineName = flags.pipelineName
            , name = flags.resourceName
            , checkStatus = Models.CheckingSuccessfully
            , checkError = ""
            , checkSetupError = ""
            , hovered = Models.None
            , lastChecked = Nothing
            , pinnedVersion = NotPinned
            , currentPage = flags.paging
            , versions =
                { content = []
                , pagination = { previousPage = Nothing, nextPage = Nothing }
=======
        ( model, effect ) =
            changeToResource flags
                { resourceIdentifier = resourceId
                , pageStatus = Err Models.Empty
                , teamName = flags.teamName
                , pipelineName = flags.pipelineName
                , name = flags.resourceName
                , checkStatus = Models.CheckingSuccessfully
                , checkError = ""
                , checkSetupError = ""
                , hovered = Models.None
                , lastChecked = Nothing
                , pinnedVersion = NotPinned
                , currentPage = Nothing
                , versions =
                    { content = []
                    , pagination =
                        { previousPage = Nothing
                        , nextPage = Nothing
                        }
                    }
                , now = Nothing
                , csrfToken = flags.csrfToken
                , showPinBarTooltip = False
                , pinIconHover = False
                , route =
                    Routes.Resource
                        flags.teamName
                        flags.pipelineName
                        flags.resourceName
                        Nothing
                , pipeline = Nothing
                , userState = UserStateUnknown
                , userMenuVisible = False
                , pinnedResources = []
                , showPinIconDropDown = False
                , pinCommentLoading = False
                , ctrlDown = False
                , textAreaFocused = False
>>>>>>> 77eeea1d
                }
            , now = Nothing
            , csrfToken = flags.csrfToken
            , showPinBarTooltip = False
            , pinIconHover = False
            , pinComment = Nothing
            , topBar = topBar
            }
    in
    ( model
    , topBarEffects ++ [ FetchResource resourceId, FetchVersionedResources resourceId flags.paging ]
    )


changeToResource : Flags -> Model -> ( Model, List Effect )
changeToResource flags model =
    ( { model
        | currentPage = flags.paging
        , versions =
            { content = []
            , pagination = { previousPage = Nothing, nextPage = Nothing }
            }
      }
    , [ FetchVersionedResources model.resourceIdentifier flags.paging ]
    )


updatePinnedVersion : Concourse.Resource -> Model -> Model
updatePinnedVersion resource model =
    case ( resource.pinnedVersion, resource.pinnedInConfig ) of
        ( Nothing, _ ) ->
            case model.pinnedVersion of
                PinningTo _ ->
                    model

                _ ->
                    { model | pinnedVersion = NotPinned }

        ( Just v, True ) ->
            { model | pinnedVersion = PinnedStaticallyTo v }

        ( Just newVersion, False ) ->
            let
                pristineComment =
                    resource.pinComment |> Maybe.withDefault ""
            in
            case model.pinnedVersion of
                UnpinningFrom c _ ->
                    { model | pinnedVersion = UnpinningFrom c newVersion }

                PinnedDynamicallyTo { comment } _ ->
                    { model
                        | pinnedVersion =
                            PinnedDynamicallyTo
                                { comment = comment
                                , pristineComment = pristineComment
                                }
                                newVersion
                    }

                _ ->
                    { model
                        | pinnedVersion =
                            PinnedDynamicallyTo
                                { comment = pristineComment
                                , pristineComment = pristineComment
                                }
                                newVersion
                    }


hasPinnedVersion : Model -> Concourse.Version -> Bool
hasPinnedVersion model v =
    case model.pinnedVersion of
        PinnedStaticallyTo pv ->
            v == pv

        PinnedDynamicallyTo _ pv ->
            v == pv

        UnpinningFrom _ pv ->
            v == pv

        _ ->
            False


getUpdateMessage : Model -> UpdateMsg
getUpdateMessage model =
    if model.pageStatus == Err Models.NotFound then
        UpdateMsg.NotFound

    else
        UpdateMsg.AOK


handleCallback : Callback -> Model -> ( Model, List Effect )
handleCallback msg model =
    let
        ( newTopBar, topBarEffects ) =
            NewestTopBar.handleCallback msg model.topBar

        ( newModel, dashboardEffects ) =
            handleCallbackWithoutTopBar msg model
    in
    ( { newModel | topBar = newTopBar }
    , topBarEffects ++ dashboardEffects
    )


handleCallbackWithoutTopBar : Callback -> Model -> ( Model, List Effect )
handleCallbackWithoutTopBar action model =
    case action of
        ResourceFetched (Ok resource) ->
            ( { model
                | pageStatus = Ok ()
                , teamName = resource.teamName
                , pipelineName = resource.pipelineName
                , name = resource.name
                , checkStatus =
                    if resource.failingToCheck then
                        Models.FailingToCheck

                    else
                        Models.CheckingSuccessfully
                , checkError = resource.checkError
                , checkSetupError = resource.checkSetupError
                , lastChecked = resource.lastChecked
              }
                |> updatePinnedVersion resource
            , [ SetTitle <| resource.name ++ " - " ]
            )

        ResourceFetched (Err err) ->
            case Debug.log "failed to fetch resource" err of
                Http.BadStatus { status } ->
                    if status.code == 401 then
                        ( model, [ RedirectToLogin ] )

                    else if status.code == 404 then
                        ( { model | pageStatus = Err Models.NotFound }, [] )

                    else
                        ( model, [] )

                _ ->
                    ( model, [] )

        VersionedResourcesFetched (Ok ( requestedPage, paginated )) ->
            let
                fetchedPage =
                    permalink paginated.content

                versions =
                    { pagination = paginated.pagination
                    , content =
                        paginated.content
                            |> List.map
                                (\vr ->
                                    let
                                        existingVersion : Maybe Models.Version
                                        existingVersion =
                                            model.versions.content
                                                |> List.Extra.find
                                                    (\v ->
                                                        v.id.versionID == vr.id
                                                    )

                                        enabledStateAccordingToServer : Models.VersionEnabledState
                                        enabledStateAccordingToServer =
                                            if vr.enabled then
                                                Models.Enabled

                                            else
                                                Models.Disabled
                                    in
                                    case existingVersion of
                                        Just ev ->
                                            { ev
                                                | enabled =
                                                    if ev.enabled == Models.Changing then
                                                        Models.Changing

                                                    else
                                                        enabledStateAccordingToServer
                                            }

                                        Nothing ->
                                            { id =
                                                { teamName = model.teamName
                                                , pipelineName =
                                                    model.pipelineName
                                                , resourceName = model.name
                                                , versionID = vr.id
                                                }
                                            , version = vr.version
                                            , metadata = vr.metadata
                                            , enabled = enabledStateAccordingToServer
                                            , expanded = False
                                            , inputTo = []
                                            , outputOf = []
                                            , showTooltip = False
                                            }
                                )
                    }

                newModel =
                    \newPage ->
                        { model
                            | versions = versions
                            , currentPage = newPage
                        }

                chosenModelWith =
                    \requestedPageUnwrapped ->
                        case model.currentPage of
                            Nothing ->
                                newModel <| Just fetchedPage

                            Just page ->
                                if Concourse.Pagination.equal page requestedPageUnwrapped then
                                    newModel <| requestedPage

                                else
                                    model
            in
            case requestedPage of
                Nothing ->
                    ( newModel (Just fetchedPage), [] )

                Just requestedPageUnwrapped ->
                    ( chosenModelWith requestedPageUnwrapped
                    , []
                    )

        VersionedResourcesFetched (Err err) ->
            flip always (Debug.log "failed to fetch versioned resources" err) <|
                ( model, [] )

        InputToFetched (Ok ( versionID, builds )) ->
            ( updateVersion versionID (\v -> { v | inputTo = builds }) model
            , []
            )

        OutputOfFetched (Ok ( versionID, builds )) ->
            ( updateVersion versionID (\v -> { v | outputOf = builds }) model
            , []
            )

        VersionPinned (Ok ()) ->
            let
                newPinnedVersion =
                    Pinned.finishPinning
                        (\pinningTo ->
                            model.versions.content
                                |> List.Extra.find (\v -> v.id == pinningTo)
                                |> Maybe.map .version
                        )
                        model.pinnedVersion
            in
            ( { model | pinnedVersion = newPinnedVersion }, [] )

        VersionPinned (Err _) ->
            ( { model
                | pinnedVersion = NotPinned
              }
            , []
            )

        VersionUnpinned (Ok ()) ->
            ( { model
                | pinnedVersion = NotPinned
              }
            , [ FetchResource model.resourceIdentifier ]
            )

        VersionUnpinned (Err _) ->
            ( { model
                | pinnedVersion = Pinned.quitUnpinning model.pinnedVersion
              }
            , []
            )

        VersionToggled action versionID result ->
            let
                newEnabledState : Models.VersionEnabledState
                newEnabledState =
                    case ( result, action ) of
                        ( Ok (), Models.Enable ) ->
                            Models.Enabled

                        ( Ok (), Models.Disable ) ->
                            Models.Disabled

                        ( Err _, Models.Enable ) ->
                            Models.Disabled

                        ( Err _, Models.Disable ) ->
                            Models.Enabled
            in
            ( updateVersion versionID (\v -> { v | enabled = newEnabledState }) model
            , []
            )

        Checked (Ok ()) ->
            ( { model | checkStatus = Models.CheckingSuccessfully }
            , [ FetchResource model.resourceIdentifier
              , FetchVersionedResources
                    model.resourceIdentifier
                    model.currentPage
              ]
            )

        Checked (Err err) ->
            ( { model | checkStatus = Models.FailingToCheck }
            , case err of
                Http.BadStatus { status } ->
                    if status.code == 401 then
                        [ RedirectToLogin ]

                    else
                        [ FetchResource model.resourceIdentifier ]

                _ ->
                    []
            )

<<<<<<< HEAD
=======
        UserFetched (Ok user) ->
            ( { model | userState = UserStateLoggedIn user }, [] )

        UserFetched (Err _) ->
            ( { model | userState = UserStateLoggedOut }, [] )

        LoggedOut (Ok _) ->
            ( { model
                | userState = UserStateLoggedOut
                , pipeline = Nothing
              }
            , [ NavigateTo <| Routes.toString <| Routes.Dashboard (Routes.Normal Nothing) ]
            )

        CommentSet result ->
            ( { model
                | pinCommentLoading = False
                , pinnedVersion =
                    case ( result, model.pinnedVersion ) of
                        ( Ok (), PinnedDynamicallyTo { comment } v ) ->
                            PinnedDynamicallyTo
                                { comment = comment
                                , pristineComment = comment
                                }
                                v

                        ( _, pv ) ->
                            pv
              }
            , [ FetchResource model.resourceIdentifier ]
            )

>>>>>>> 77eeea1d
        _ ->
            ( model, [] )


update : Msg -> Model -> ( Model, List Effect )
update action model =
    case action of
        AutoupdateTimerTicked timestamp ->
            ( model
            , [ FetchResource model.resourceIdentifier
              , FetchVersionedResources model.resourceIdentifier model.currentPage
              ]
                ++ fetchDataForExpandedVersions model
            )

        LoadPage page ->
            ( { model
                | currentPage = Just page
              }
            , [ FetchVersionedResources model.resourceIdentifier <| Just page
              , NavigateTo <|
                    Routes.toString <|
                        Routes.Resource
                            model.resourceIdentifier.teamName
                            model.resourceIdentifier.pipelineName
                            model.resourceIdentifier.resourceName
                            (Just page)
              ]
            )

        ExpandVersionedResource versionID ->
            let
                version : Maybe Models.Version
                version =
                    model.versions.content
                        |> List.Extra.find (.id >> (==) versionID)

                newExpandedState : Bool
                newExpandedState =
                    case version of
                        Just v ->
                            not v.expanded

                        Nothing ->
                            False
            in
            ( updateVersion
                versionID
                (\v ->
                    { v | expanded = newExpandedState }
                )
                model
            , if newExpandedState then
                [ FetchInputTo versionID
                , FetchOutputOf versionID
                ]

              else
                []
            )

        ClockTick now ->
            ( { model | now = Just now }, [] )

        NavTo route ->
            ( model, [ NavigateTo <| Routes.toString route ] )

        TogglePinBarTooltip ->
            ( { model
                | showPinBarTooltip =
                    case model.pinnedVersion of
                        PinnedStaticallyTo _ ->
                            not model.showPinBarTooltip

                        _ ->
                            False
              }
            , []
            )

        ToggleVersionTooltip ->
            let
                pinnedVersionID : Maybe Models.VersionId
                pinnedVersionID =
                    model.versions.content
                        |> List.Extra.find (.version >> hasPinnedVersion model)
                        |> Maybe.map .id

                newModel =
                    case ( model.pinnedVersion, pinnedVersionID ) of
                        ( PinnedStaticallyTo _, Just id ) ->
                            updateVersion
                                id
                                (\v -> { v | showTooltip = not v.showTooltip })
                                model

                        _ ->
                            model
            in
            ( newModel, [] )

        PinVersion versionID ->
            let
                version : Maybe Models.Version
                version =
                    model.versions.content
                        |> List.Extra.find (\v -> v.id == versionID)

                effects : List Effect
                effects =
                    case version of
                        Just v ->
                            [ DoPinVersion
                                versionID
                                model.csrfToken
                            ]

                        Nothing ->
                            []
            in
            ( { model
                | pinnedVersion =
                    Pinned.startPinningTo
                        versionID
                        model.pinnedVersion
              }
            , effects
            )

        UnpinVersion ->
            let
                cmd : Effect
                cmd =
                    DoUnpinVersion
                        model.resourceIdentifier
                        model.csrfToken
            in
            ( { model
                | pinnedVersion = Pinned.startUnpinning model.pinnedVersion
              }
            , [ cmd ]
            )

        ToggleVersion action versionID ->
            ( updateVersion versionID
                (\v ->
                    { v | enabled = Models.Changing }
                )
                model
            , [ DoToggleVersion action
                    versionID
                    model.csrfToken
              ]
            )

        PinIconHover state ->
            ( { model | pinIconHover = state }, [] )

        Hover hovered ->
            ( { model | hovered = hovered }, [] )

        CheckRequested isAuthorized ->
            if isAuthorized then
                ( { model | checkStatus = Models.CurrentlyChecking }
                , [ DoCheck model.resourceIdentifier model.csrfToken ]
                )

            else
                ( model, [ RedirectToLogin ] )

        TopBarMsg msg ->
            let
                ( newTopBar, effects ) =
                    NewestTopBar.update msg model.topBar
            in
            ( { model | topBar = newTopBar }, effects )

        EditComment input ->
            let
                newPinnedVersion =
                    case model.pinnedVersion of
                        PinnedDynamicallyTo { pristineComment } v ->
                            PinnedDynamicallyTo
                                { comment = input
                                , pristineComment = pristineComment
                                }
                                v

                        x ->
                            x
            in
            ( { model | pinnedVersion = newPinnedVersion }, [] )

        SaveComment comment ->
            ( { model | pinCommentLoading = True }
            , [ SetPinComment model.resourceIdentifier model.csrfToken comment ]
            )

        KeyUps code ->
            if Keycodes.isControlModifier code then
                ( { model | ctrlDown = False }, [] )

            else
                ( model, [] )

        KeyDowns code ->
            if Keycodes.isControlModifier code then
                ( { model | ctrlDown = True }, [] )

            else if
                code
                    == Keycodes.enter
                    && model.ctrlDown
                    && model.textAreaFocused
            then
                ( model
                , case model.pinnedVersion of
                    PinnedDynamicallyTo { comment } _ ->
                        [ SetPinComment
                            model.resourceIdentifier
                            model.csrfToken
                            comment
                        ]

                    _ ->
                        []
                )

            else
                ( model, [] )

        FocusTextArea ->
            ( { model | textAreaFocused = True }, [] )

        BlurTextArea ->
            ( { model | textAreaFocused = False }, [] )


updateVersion :
    Models.VersionId
    -> (Models.Version -> Models.Version)
    -> Model
    -> Model
updateVersion versionID updateFunc model =
    let
        newVersionsContent : List Models.Version
        newVersionsContent =
            model.versions.content
                |> List.Extra.updateIf (.id >> (==) versionID) updateFunc

        versions : Paginated Models.Version
        versions =
            model.versions
    in
    { model | versions = { versions | content = newVersionsContent } }


permalink : List Concourse.VersionedResource -> Page
permalink versionedResources =
    case List.head versionedResources of
        Nothing ->
            { direction = Concourse.Pagination.Since 0
            , limit = 100
            }

        Just version ->
            { direction = Concourse.Pagination.From version.id
            , limit = List.length versionedResources
            }


<<<<<<< HEAD
paginationRoute : Concourse.ResourceIdentifier -> Page -> String
paginationRoute rid page =
    Routes.Resource rid.teamName rid.pipelineName rid.resourceName (Just page)
        |> Routes.toString


view : UserState -> Model -> Html Msg
view userState model =
    Html.div []
        [ Html.div
            [ style NewTopBar.Styles.pageIncludingTopBar, id "page-including-top-bar" ]
            [ Html.map TopBarMsg <| NewestTopBar.view userState NewTopBar.Model.None model.topBar
            , Html.div [ id "page-below-top-bar", style NewTopBar.Styles.pageBelowTopBar ]
                [ subpageView userState model
                , commentBar model
                ]
=======
view : Model -> Html Msg
view model =
    Html.div
        [ style
            [ ( "-webkit-font-smoothing", "antialiased" )
            , ( "font-weight", "700" )
>>>>>>> 77eeea1d
            ]
        ]


subpageView : UserState -> Model -> Html Msg
subpageView userState model =
    if model.pageStatus == Err Models.Empty then
        Html.div [] []

    else
        Html.div []
            [ header model
            , body userState model
            ]


header : Model -> Html Msg
header model =
    let
        lastCheckedView =
            case ( model.now, model.lastChecked ) of
                ( Just now, Just date ) ->
                    viewLastChecked now date

                ( _, _ ) ->
                    Html.text ""

        headerHeight =
            60
    in
    Html.div
        [ css
            [ Css.height <| Css.px headerHeight
            , Css.position Css.fixed
            , Css.top <| Css.px NewTopBar.Styles.pageHeaderHeight
            , Css.displayFlex
            , Css.alignItems Css.stretch
            , Css.width <| Css.pct 100
            , Css.zIndex <| Css.int 1
            , Css.backgroundColor <| Css.hex "2a2929"
            ]
        ]
        [ Html.h1
            [ css
                [ Css.fontWeight <| Css.int 700
                , Css.marginLeft <| Css.px 18
                , Css.displayFlex
                , Css.alignItems Css.center
                , Css.justifyContent Css.center
                ]
            ]
            [ Html.text model.name ]
        , Html.div
            [ css
                [ Css.displayFlex
                , Css.alignItems Css.center
                , Css.justifyContent Css.center
                , Css.marginLeft (Css.px 24)
                ]
            ]
            [ lastCheckedView ]
        , pinBar model
        , paginationMenu model
        ]


body : UserState -> Model -> Html Msg
body userState model =
    let
        headerHeight =
            60

        sectionModel =
            { checkStatus = model.checkStatus
            , checkSetupError = model.checkSetupError
            , checkError = model.checkError
            , hovered = model.hovered
            , userState = userState
            , teamName = model.teamName
            }
    in
    Html.div
        [ css
            [ Css.padding3
                (Css.px <| headerHeight + 10)
                (Css.px 10)
                (Css.px 10)
            ]
        , id "body"
        , style
            [ ( "padding-bottom"
              , case model.pinnedVersion of
                    PinnedDynamicallyTo _ _ ->
                        "300px"

                    _ ->
                        ""
              )
            ]
        ]
        [ checkSection sectionModel
        , viewVersionedResources model
        ]


paginationMenu :
    { a
        | versions : Paginated Models.Version
        , resourceIdentifier : Concourse.ResourceIdentifier
        , hovered : Models.Hoverable
    }
    -> Html Msg
paginationMenu { versions, resourceIdentifier, hovered } =
    let
        previousButtonEventHandler =
            case versions.pagination.previousPage of
                Nothing ->
                    []

                Just pp ->
                    [ onClick <| LoadPage pp ]

        nextButtonEventHandler =
            case versions.pagination.nextPage of
                Nothing ->
                    []

                Just np ->
                    let
                        updatedPage =
                            { np | limit = 100 }
                    in
                    [ onClick <| LoadPage updatedPage ]
    in
    Html.div
        [ id "pagination"
        , style
            [ ( "display", "flex" )
            , ( "align-items", "stretch" )
            ]
        ]
        [ case versions.pagination.previousPage of
            Nothing ->
                Html.div
                    [ style chevronContainer ]
                    [ Html.div
                        [ style <|
                            chevron
                                { direction = "left"
                                , enabled = False
                                , hovered = False
                                }
                        ]
                        []
                    ]

            Just page ->
                Html.div
                    ([ style chevronContainer
                     , onMouseEnter <| Hover Models.PreviousPage
                     , onMouseLeave <| Hover Models.None
                     ]
                        ++ previousButtonEventHandler
                    )
                    [ Html.a
                        [ href <|
                            Routes.toString <|
                                Routes.Resource resourceIdentifier.teamName resourceIdentifier.pipelineName resourceIdentifier.resourceName (Just page)
                        , attribute "aria-label" "Previous Page"
                        , style <|
                            chevron
                                { direction = "left"
                                , enabled = True
                                , hovered = hovered == Models.PreviousPage
                                }
                        ]
                        []
                    ]
        , case versions.pagination.nextPage of
            Nothing ->
                Html.div
                    [ style chevronContainer ]
                    [ Html.div
                        [ style <|
                            chevron
                                { direction = "right"
                                , enabled = False
                                , hovered = False
                                }
                        ]
                        []
                    ]

            Just page ->
                Html.div
                    ([ style chevronContainer
                     , onMouseEnter <| Hover Models.NextPage
                     , onMouseLeave <| Hover Models.None
                     ]
                        ++ nextButtonEventHandler
                    )
                    [ Html.a
                        [ href <|
                            Routes.toString <|
                                Routes.Resource resourceIdentifier.teamName resourceIdentifier.pipelineName resourceIdentifier.resourceName (Just page)
                        , attribute "aria-label" "Next Page"
                        , style <|
                            chevron
                                { direction = "right"
                                , enabled = True
                                , hovered = hovered == Models.NextPage
                                }
                        ]
                        []
                    ]
        ]


checkSection :
    { a
        | checkStatus : Models.CheckStatus
        , checkSetupError : String
        , checkError : String
        , hovered : Models.Hoverable
        , userState : UserState
        , teamName : String
    }
    -> Html Msg
checkSection ({ checkStatus, checkSetupError, checkError } as model) =
    let
        failingToCheck =
            checkStatus == Models.FailingToCheck

        checkMessage =
            case checkStatus of
                Models.FailingToCheck ->
                    "checking failed"

                Models.CurrentlyChecking ->
                    "currently checking"

                Models.CheckingSuccessfully ->
                    "checking successfully"

        stepBody =
            if failingToCheck then
                if not (String.isEmpty checkSetupError) then
                    [ Html.div [ class "step-body" ]
                        [ Html.pre [] [ Html.text checkSetupError ]
                        ]
                    ]

                else
                    [ Html.div [ class "step-body" ]
                        [ Html.pre [] [ Html.text checkError ]
                        ]
                    ]

            else
                []

        statusIcon =
            case checkStatus of
                Models.CurrentlyChecking ->
                    Html.fromUnstyled <|
                        Spinner.spinner "14px"
                            [ Html.Attributes.style
                                [ ( "margin", "7px" )
                                ]
                            ]

                _ ->
                    Html.div
                        [ style <|
                            Resource.Styles.checkStatusIcon failingToCheck
                        ]
                        []

        statusBar =
            Html.div
                [ style
                    [ ( "display", "flex" )
                    , ( "justify-content", "space-between" )
                    , ( "align-items", "center" )
                    , ( "flex-grow", "1" )
                    , ( "height", "28px" )
                    , ( "background", Colors.sectionHeader )
                    , ( "padding-left", "5px" )
                    ]
                ]
                [ Html.h3 [] [ Html.text checkMessage ]
                , statusIcon
                ]

        checkBar =
            Html.div
                [ style [ ( "display", "flex" ) ] ]
                [ checkButton model, statusBar ]
    in
    Html.div [ class "resource-check-status" ] <| checkBar :: stepBody


checkButton :
    { a
        | hovered : Models.Hoverable
        , userState : UserState
        , teamName : String
        , checkStatus : Models.CheckStatus
    }
    -> Html Msg
checkButton ({ hovered, userState, teamName, checkStatus } as params) =
    let
        isHovered =
            hovered == Models.CheckButton

        isCurrentlyChecking =
            checkStatus == Models.CurrentlyChecking

        isUnauthenticated =
            case userState of
                UserStateLoggedIn _ ->
                    False

                _ ->
                    True

        isClickable =
            (isUnauthenticated || isAuthorized params)
                && not isCurrentlyChecking

        isHighlighted =
            (isClickable && isHovered) || isCurrentlyChecking
    in
    Html.div
        ([ style
            [ ( "height", "28px" )
            , ( "width", "28px" )
            , ( "background-color", Colors.sectionHeader )
            , ( "margin-right", "5px" )
            , ( "cursor"
              , if isClickable then
                    "pointer"

                else
                    "default"
              )
            ]
         , onMouseEnter <| Hover Models.CheckButton
         , onMouseLeave <| Hover Models.None
         ]
            ++ (if isClickable then
                    [ onClick (CheckRequested isAuthorized) ]

                else
                    []
               )
        )
        [ Html.div
            [ style
                [ ( "height", "20px" )
                , ( "width", "20px" )
                , ( "margin", "4px" )
                , ( "background-image"
                  , "url(/public/images/baseline-refresh-24px.svg)"
                  )
                , ( "background-position", "50% 50%" )
                , ( "background-repeat", "no-repeat" )
                , ( "background-size", "contain" )
                , ( "opacity"
                  , if isHighlighted then
                        "1"

                    else
                        "0.5"
                  )
                ]
            ]
            []
        ]


isAuthorized : { a | teamName : String, userState : UserState } -> Bool
isAuthorized { teamName, userState } =
    case userState of
        UserStateLoggedIn user ->
            case Dict.get teamName user.teams of
                Just roles ->
                    List.member "member" roles
                        || List.member "owner" roles

                Nothing ->
                    False

        _ ->
            False


commentBar :
    { a
        | pinnedVersion : Models.PinnedVersion
        , teamName : String
        , userState : UserState
        , hovered : Models.Hoverable
        , pinCommentLoading : Bool
    }
    -> Html Msg
commentBar ({ pinnedVersion, hovered, pinCommentLoading } as params) =
    case pinnedVersion of
        PinnedDynamicallyTo commentState v ->
            let
                version =
                    viewVersion
                        [ Html.Attributes.style [ ( "align-self", "center" ) ] ]
                        v
            in
            Html.div
                [ id "comment-bar", style Resource.Styles.commentBar ]
                [ Html.div
                    [ style Resource.Styles.commentBarContent ]
                  <|
                    let
                        header =
                            Html.div
                                [ style Resource.Styles.commentBarHeader ]
                                [ Html.div
                                    [ style
                                        Resource.Styles.commentBarIconContainer
                                    ]
                                    [ Html.div
                                        [ style
                                            Resource.Styles.commentBarMessageIcon
                                        ]
                                        []
                                    , Html.div
                                        [ style
                                            Resource.Styles.commentBarPinIcon
                                        ]
                                        []
                                    ]
                                , version
                                ]
                    in
                    if isAuthorized params then
                        [ header
                        , Html.textarea
                            [ style Resource.Styles.commentTextArea
                            , onInput EditComment
                            , value commentState.comment
                            , placeholder "enter a comment"
                            , onFocus FocusTextArea
                            , onBlur BlurTextArea
                            ]
                            []
                        , Html.button
                            [ style <|
                                let
                                    commentChanged =
                                        commentState.comment
                                            /= commentState.pristineComment
                                in
                                Resource.Styles.commentSaveButton
                                    { isHovered =
                                        not pinCommentLoading
                                            && commentChanged
                                            && hovered
                                            == Models.SaveComment
                                    , commentChanged = commentChanged
                                    }
                            , onMouseEnter <| Hover Models.SaveComment
                            , onMouseLeave <| Hover Models.None
                            , onClick <| SaveComment commentState.comment
                            ]
                            (if pinCommentLoading then
                                [ Spinner.spinner "12px" []
                                    |> Html.fromUnstyled
                                ]

                             else
                                [ Html.text "save" ]
                            )
                        ]

                    else
                        [ header
                        , Html.pre
                            [ style Resource.Styles.commentText ]
                            [ Html.text commentState.pristineComment ]
                        , Html.div [ style [ ( "height", "24px" ) ] ] []
                        ]
                ]

        _ ->
            Html.text ""


pinBar :
    { a
        | pinnedVersion : Models.PinnedVersion
        , showPinBarTooltip : Bool
        , pinIconHover : Bool
    }
    -> Html Msg
pinBar { pinnedVersion, showPinBarTooltip, pinIconHover } =
    let
        pinBarVersion =
            Pinned.stable pinnedVersion

        attrList : List ( Html.Attribute Msg, Bool ) -> List (Html.Attribute Msg)
        attrList =
            List.filter Tuple.second >> List.map Tuple.first

        isPinnedStatically =
            case pinnedVersion of
                PinnedStaticallyTo _ ->
                    True

                _ ->
                    False

        isPinnedDynamically =
            case pinnedVersion of
                PinnedDynamicallyTo _ _ ->
                    True

                _ ->
                    False
    in
    Html.div
        (attrList
            [ ( id "pin-bar", True )
            , ( style <| Resource.Styles.pinBar { isPinned = ME.isJust pinBarVersion }, True )
            , ( onMouseEnter TogglePinBarTooltip, isPinnedStatically )
            , ( onMouseLeave TogglePinBarTooltip, isPinnedStatically )
            ]
        )
        ([ Html.div
            (attrList
                [ ( id "pin-icon", True )
                , ( style <|
                        Resource.Styles.pinIcon
                            { isPinned = ME.isJust pinBarVersion
                            , isPinnedDynamically = isPinnedDynamically
                            , hover = pinIconHover
                            }
                  , True
                  )
                , ( onClick UnpinVersion, isPinnedDynamically )
                , ( onMouseEnter <| PinIconHover True, isPinnedDynamically )
                , ( onMouseLeave <| PinIconHover False, True )
                ]
            )
            []
         ]
            ++ (case pinBarVersion of
                    Just v ->
                        [ viewVersion [] v ]

                    _ ->
                        []
               )
            ++ (if showPinBarTooltip then
                    [ Html.div
                        [ id "pin-bar-tooltip"
                        , style Resource.Styles.pinBarTooltip
                        ]
                        [ Html.text "pinned in pipeline config" ]
                    ]

                else
                    []
               )
        )


viewVersionedResources :
    { a
        | versions : Paginated Models.Version
        , pinnedVersion : Models.PinnedVersion
    }
    -> Html Msg
viewVersionedResources { versions, pinnedVersion } =
    versions.content
        |> List.map
            (\v ->
                viewVersionedResource
                    { version = v
                    , pinnedVersion = pinnedVersion
                    }
            )
        |> Html.ul [ class "list list-collapsable list-enableDisable resource-versions" ]


viewVersionedResource :
    { version : Models.Version
    , pinnedVersion : Models.PinnedVersion
    }
    -> Html Msg
viewVersionedResource { version, pinnedVersion } =
    let
        pinState =
            case Pinned.pinState version.version version.id pinnedVersion of
                PinnedStatically _ ->
                    PinnedStatically { showTooltip = version.showTooltip }

                x ->
                    x
    in
    Html.li
        (case ( pinState, version.enabled ) of
            ( Disabled, _ ) ->
                [ style [ ( "opacity", "0.5" ) ] ]

            ( _, Models.Disabled ) ->
                [ style [ ( "opacity", "0.5" ) ] ]

            _ ->
                []
        )
        ([ Html.div
            [ css
                [ Css.displayFlex
                , Css.margin2 (Css.px 5) Css.zero
                ]
            ]
            [ viewEnabledCheckbox
                { enabled = version.enabled
                , id = version.id
                , pinState = pinState
                }
            , viewPinButton
                { versionID = version.id
                , pinState = pinState
                , showTooltip = version.showTooltip
                }
            , viewVersionHeader
                { id = version.id
                , version = version.version
                , pinnedState = pinState
                }
            ]
         ]
            ++ (if version.expanded then
                    [ viewVersionBody
                        { inputTo = version.inputTo
                        , outputOf = version.outputOf
                        , metadata = version.metadata
                        }
                    ]

                else
                    []
               )
        )


viewVersionBody :
    { a
        | inputTo : List Concourse.Build
        , outputOf : List Concourse.Build
        , metadata : Concourse.Metadata
    }
    -> Html Msg
viewVersionBody { inputTo, outputOf, metadata } =
    Html.div
        [ css
            [ Css.displayFlex
            , Css.padding2 (Css.px 5) (Css.px 10)
            ]
        ]
        [ Html.div [ class "vri" ] <|
            List.concat
                [ [ Html.div [ css [ Css.lineHeight <| Css.px 25 ] ] [ Html.text "inputs to" ] ]
                , viewBuilds <| listToMap inputTo
                ]
        , Html.div [ class "vri" ] <|
            List.concat
                [ [ Html.div [ css [ Css.lineHeight <| Css.px 25 ] ] [ Html.text "outputs of" ] ]
                , viewBuilds <| listToMap outputOf
                ]
        , Html.div [ class "vri metadata-container" ]
            [ Html.div [ class "list-collapsable-title" ] [ Html.text "metadata" ]
            , viewMetadata metadata
            ]
        ]


viewEnabledCheckbox :
    { a
        | enabled : Models.VersionEnabledState
        , id : Models.VersionId
        , pinState : VersionPinState
    }
    -> Html Msg
viewEnabledCheckbox ({ enabled, id, pinState } as params) =
    let
        clickHandler =
            case enabled of
                Models.Enabled ->
                    [ onClick <| ToggleVersion Models.Disable id ]

                Models.Changing ->
                    []

                Models.Disabled ->
                    [ onClick <| ToggleVersion Models.Enable id ]
    in
    Html.div
        ([ Html.Styled.Attributes.attribute
            "aria-label"
            "Toggle Resource Version Enabled"
         , style <| Resource.Styles.enabledCheckbox params
         ]
            ++ clickHandler
        )
        (case enabled of
            Models.Enabled ->
                []

            Models.Changing ->
                [ Html.fromUnstyled <|
                    Spinner.spinner
                        "12.5px"
                        [ Html.Attributes.style [ ( "margin", "6.25px" ) ] ]
                ]

            Models.Disabled ->
                []
        )


viewPinButton :
    { versionID : Models.VersionId
    , pinState : VersionPinState
    , showTooltip : Bool
    }
    -> Html Msg
viewPinButton { versionID, pinState } =
    let
        eventHandlers =
            case pinState of
                Enabled ->
                    [ onClick <| PinVersion versionID ]

                PinnedDynamically ->
                    [ onClick UnpinVersion ]

                PinnedStatically _ ->
                    [ onMouseOut ToggleVersionTooltip
                    , onMouseOver ToggleVersionTooltip
                    ]

                Disabled ->
                    []

                InTransition ->
                    []
    in
    Html.div
        ([ Html.Styled.Attributes.attribute
            "aria-label"
            "Pin Resource Version"
         , style <| Resource.Styles.pinButton pinState
         ]
            ++ eventHandlers
        )
        (case pinState of
            PinnedStatically { showTooltip } ->
                if showTooltip then
                    [ Html.div
                        [ style
                            [ ( "position", "absolute" )
                            , ( "bottom", "25px" )
                            , ( "background-color", Colors.tooltipBackground )
                            , ( "z-index", "2" )
                            , ( "padding", "5px" )
                            , ( "width", "170px" )
                            ]
                        ]
                        [ Html.text "enable via pipeline config" ]
                    ]

                else
                    []

            InTransition ->
                [ Html.fromUnstyled <|
                    Spinner.spinner
                        "12.5px"
                        [ Html.Attributes.style [ ( "margin", "6.25px" ) ] ]
                ]

            _ ->
                []
        )


viewVersionHeader :
    { a
        | id : Models.VersionId
        , version : Concourse.Version
        , pinnedState : VersionPinState
    }
    -> Html Msg
viewVersionHeader { id, version, pinnedState } =
    Html.div
        [ onClick <| ExpandVersionedResource id
        , style <| Resource.Styles.versionHeader pinnedState
        ]
        [ viewVersion [] version ]


viewVersion : List (UnstyledHtml.Attribute Msg) -> Concourse.Version -> Html Msg
viewVersion attrs version =
    version
        |> Dict.map (always Html.text)
        |> Dict.map (always Html.toUnstyled)
        |> DictView.view attrs
        |> Html.fromUnstyled


viewMetadata : Concourse.Metadata -> Html Msg
viewMetadata metadata =
    Html.dl [ class "build-metadata" ]
        (List.concatMap viewMetadataField metadata)


viewMetadataField : Concourse.MetadataField -> List (Html a)
viewMetadataField field =
    [ Html.dt [] [ Html.text field.name ]
    , Html.dd []
        [ Html.pre [ class "metadata-field" ] [ Html.text field.value ]
        ]
    ]


listToMap : List Concourse.Build -> Dict.Dict String (List Concourse.Build)
listToMap builds =
    let
        insertBuild =
            \build dict ->
                let
                    jobName =
                        case build.job of
                            Nothing ->
                                Debug.crash "Jobless builds shouldn't appear on this page!" ""

                            Just job ->
                                job.jobName

                    oldList =
                        Dict.get jobName dict

                    newList =
                        case oldList of
                            Nothing ->
                                [ build ]

                            Just list ->
                                list ++ [ build ]
                in
                Dict.insert jobName newList dict
    in
    List.foldr insertBuild Dict.empty builds


viewBuilds : Dict.Dict String (List Concourse.Build) -> List (Html Msg)
viewBuilds buildDict =
    List.concatMap (viewBuildsByJob buildDict) <| Dict.keys buildDict


viewLastChecked : Time -> Date -> Html a
viewLastChecked now date =
    let
        ago =
            Duration.between (Date.toTime date) now
    in
    Html.table []
        [ Html.tr
            []
            [ Html.td [] [ Html.text "checked" ]
            , Html.td [ title (Date.Format.format "%b %d %Y %I:%M:%S %p" date) ]
                [ Html.span [] [ Html.text (Duration.format ago ++ " ago") ] ]
            ]
        ]


viewBuildsByJob : Dict.Dict String (List Concourse.Build) -> String -> List (Html Msg)
viewBuildsByJob buildDict jobName =
    let
        oneBuildToLi =
            \build ->
                case build.job of
                    Nothing ->
                        Html.li [ class <| Concourse.BuildStatus.show build.status ]
                            [ Html.text <| "#" ++ build.name ]

                    Just job ->
                        let
                            link =
                                Routes.Build job.teamName job.pipelineName job.jobName build.name Routes.HighlightNothing
                        in
                        Html.li [ class <| Concourse.BuildStatus.show build.status ]
                            [ Html.a
                                [ Html.Styled.Attributes.fromUnstyled <| StrictEvents.onLeftClick <| NavTo link
                                , href (Routes.toString link)
                                ]
                                [ Html.text <| "#" ++ build.name ]
                            ]
    in
    [ Html.h3 [ class "man pas ansi-bright-black-bg" ] [ Html.text jobName ]
    , Html.ul [ class "builds-list" ]
        (case Dict.get jobName buildDict of
            Nothing ->
                []

            -- never happens
            Just buildList ->
                List.map oneBuildToLi buildList
        )
    ]


fetchDataForExpandedVersions : Model -> List Effect
fetchDataForExpandedVersions model =
    model.versions.content
        |> List.filter .expanded
        |> List.concatMap (\v -> [ FetchInputTo v.id, FetchOutputOf v.id ])


subscriptions : Model -> List (Subscription Msg)
subscriptions model =
    [ OnClockTick (5 * Time.second) AutoupdateTimerTicked
    , OnClockTick Time.second ClockTick
    , OnKeyDown
    , OnKeyUp
    ]<|MERGE_RESOLUTION|>--- conflicted
+++ resolved
@@ -12,7 +12,6 @@
     , viewVersionHeader
     )
 
-import Build.Models
 import Callback exposing (Callback(..))
 import Colors
 import Concourse
@@ -97,7 +96,6 @@
             , resourceName = flags.resourceName
             }
 
-<<<<<<< HEAD
         ( topBar, topBarEffects ) =
             NewestTopBar.init { route = Routes.Resource flags.teamName flags.pipelineName flags.resourceName Nothing }
 
@@ -117,53 +115,20 @@
             , versions =
                 { content = []
                 , pagination = { previousPage = Nothing, nextPage = Nothing }
-=======
-        ( model, effect ) =
-            changeToResource flags
-                { resourceIdentifier = resourceId
-                , pageStatus = Err Models.Empty
-                , teamName = flags.teamName
-                , pipelineName = flags.pipelineName
-                , name = flags.resourceName
-                , checkStatus = Models.CheckingSuccessfully
-                , checkError = ""
-                , checkSetupError = ""
-                , hovered = Models.None
-                , lastChecked = Nothing
-                , pinnedVersion = NotPinned
-                , currentPage = Nothing
-                , versions =
-                    { content = []
-                    , pagination =
-                        { previousPage = Nothing
-                        , nextPage = Nothing
-                        }
-                    }
-                , now = Nothing
-                , csrfToken = flags.csrfToken
-                , showPinBarTooltip = False
-                , pinIconHover = False
-                , route =
-                    Routes.Resource
-                        flags.teamName
-                        flags.pipelineName
-                        flags.resourceName
-                        Nothing
-                , pipeline = Nothing
-                , userState = UserStateUnknown
-                , userMenuVisible = False
-                , pinnedResources = []
-                , showPinIconDropDown = False
-                , pinCommentLoading = False
-                , ctrlDown = False
-                , textAreaFocused = False
->>>>>>> 77eeea1d
                 }
             , now = Nothing
             , csrfToken = flags.csrfToken
             , showPinBarTooltip = False
             , pinIconHover = False
-            , pinComment = Nothing
+            , route =
+                Routes.Resource
+                    flags.teamName
+                    flags.pipelineName
+                    flags.resourceName
+                    Nothing
+            , pinCommentLoading = False
+            , ctrlDown = False
+            , textAreaFocused = False
             , topBar = topBar
             }
     in
@@ -485,22 +450,6 @@
                     []
             )
 
-<<<<<<< HEAD
-=======
-        UserFetched (Ok user) ->
-            ( { model | userState = UserStateLoggedIn user }, [] )
-
-        UserFetched (Err _) ->
-            ( { model | userState = UserStateLoggedOut }, [] )
-
-        LoggedOut (Ok _) ->
-            ( { model
-                | userState = UserStateLoggedOut
-                , pipeline = Nothing
-              }
-            , [ NavigateTo <| Routes.toString <| Routes.Dashboard (Routes.Normal Nothing) ]
-            )
-
         CommentSet result ->
             ( { model
                 | pinCommentLoading = False
@@ -519,7 +468,6 @@
             , [ FetchResource model.resourceIdentifier ]
             )
 
->>>>>>> 77eeea1d
         _ ->
             ( model, [] )
 
@@ -791,13 +739,6 @@
             }
 
 
-<<<<<<< HEAD
-paginationRoute : Concourse.ResourceIdentifier -> Page -> String
-paginationRoute rid page =
-    Routes.Resource rid.teamName rid.pipelineName rid.resourceName (Just page)
-        |> Routes.toString
-
-
 view : UserState -> Model -> Html Msg
 view userState model =
     Html.div []
@@ -806,16 +747,8 @@
             [ Html.map TopBarMsg <| NewestTopBar.view userState NewTopBar.Model.None model.topBar
             , Html.div [ id "page-below-top-bar", style NewTopBar.Styles.pageBelowTopBar ]
                 [ subpageView userState model
-                , commentBar model
+                , commentBar userState model
                 ]
-=======
-view : Model -> Html Msg
-view model =
-    Html.div
-        [ style
-            [ ( "-webkit-font-smoothing", "antialiased" )
-            , ( "font-weight", "700" )
->>>>>>> 77eeea1d
             ]
         ]
 
@@ -1142,8 +1075,11 @@
                 _ ->
                     True
 
+        isUserAuthorized =
+            isAuthorized params
+
         isClickable =
-            (isUnauthenticated || isAuthorized params)
+            (isUnauthenticated || isUserAuthorized)
                 && not isCurrentlyChecking
 
         isHighlighted =
@@ -1167,7 +1103,7 @@
          , onMouseLeave <| Hover Models.None
          ]
             ++ (if isClickable then
-                    [ onClick (CheckRequested isAuthorized) ]
+                    [ onClick (CheckRequested isUserAuthorized) ]
 
                 else
                     []
@@ -1214,15 +1150,16 @@
 
 
 commentBar :
-    { a
-        | pinnedVersion : Models.PinnedVersion
-        , teamName : String
-        , userState : UserState
-        , hovered : Models.Hoverable
-        , pinCommentLoading : Bool
-    }
+    UserState
+    ->
+        { a
+            | pinnedVersion : Models.PinnedVersion
+            , teamName : String
+            , hovered : Models.Hoverable
+            , pinCommentLoading : Bool
+        }
     -> Html Msg
-commentBar ({ pinnedVersion, hovered, pinCommentLoading } as params) =
+commentBar userState ({ teamName, pinnedVersion, hovered, pinCommentLoading } as params) =
     case pinnedVersion of
         PinnedDynamicallyTo commentState v ->
             let
@@ -1258,7 +1195,7 @@
                                 , version
                                 ]
                     in
-                    if isAuthorized params then
+                    if isAuthorized { teamName = teamName, userState = userState } then
                         [ header
                         , Html.textarea
                             [ style Resource.Styles.commentTextArea
